--- conflicted
+++ resolved
@@ -1,10 +1,7 @@
 from torch.nn import Module
 from torch.optim import Optimizer
 from lightning.pytorch.plugins.precision import PrecisionPlugin
-<<<<<<< HEAD
-=======
 from typing import List, Tuple, Any
->>>>>>> 714c28ef
 
 class Int8Precision(PrecisionPlugin):
   """This exists only to stop Lightning from attempting to use its own precision settings"""
